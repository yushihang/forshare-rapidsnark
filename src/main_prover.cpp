#include <iostream>
#include <fstream>
#include <stdexcept>

#include "fileloader.hpp"
#include "prover.h"

#define handle_error(msg) \
           do { perror(msg); exit(EXIT_FAILURE); } while (0)


const size_t BufferSize = 16384;


int main(int argc, char **argv)
{
    if (argc != 5) {
        std::cerr << "Invalid number of parameters:\n";
<<<<<<< HEAD
        std::cerr << "Usage: prover <circuit.zkey> <witness.wtns> <proof.json> <public.json>\n";
        return -1;
=======
        std::cerr << "Usage: prove <circuit.zkey> <witness.wtns> <proof.json> <public.json>\n";
        return EXIT_FAILURE;
>>>>>>> 99c81a67
    }

    try {
        std::string zkeyFilename = argv[1];
        std::string wtnsFilename = argv[2];
        std::string proofFilename = argv[3];
        std::string publicFilename = argv[4];

        char proofBuffer[BufferSize];
        char publicBuffer[BufferSize];
        size_t proofSize  = sizeof(proofBuffer);
        size_t publicSize = sizeof(publicBuffer);
        char errorMessage[256];
        int error = 0;

        BinFileUtils::FileLoader zkeyFileLoader(zkeyFilename);
        BinFileUtils::FileLoader wtnsFileLoader(wtnsFilename);

        error = groth16_prover(zkeyFileLoader.dataBuffer(), zkeyFileLoader.dataSize(),
                               wtnsFileLoader.dataBuffer(), wtnsFileLoader.dataSize(),
                               proofBuffer,  &proofSize,
                               publicBuffer, &publicSize,
                               errorMessage, sizeof(errorMessage));

        if (error == PPROVER_ERROR_SHORT_BUFFER) {

            std::cerr << "Error: Short buffer for proof or public" << '\n';
            return EXIT_FAILURE;
        }

        else if (error) {
            std::cerr << errorMessage << '\n';
            return EXIT_FAILURE;
        }

        std::ofstream proofFile;
        proofFile.open (proofFilename);
        proofFile << proofBuffer;
        proofFile.close();

        std::ofstream publicFile;
        publicFile.open (publicFilename);
        publicFile << publicBuffer;
        publicFile.close();

    } catch (std::exception* e) {
        std::cerr << e->what() << '\n';
        return EXIT_FAILURE;

    } catch (std::exception& e) {
        std::cerr << e.what() << '\n';
        return EXIT_FAILURE;
    }

    exit(EXIT_SUCCESS);
}<|MERGE_RESOLUTION|>--- conflicted
+++ resolved
@@ -16,13 +16,8 @@
 {
     if (argc != 5) {
         std::cerr << "Invalid number of parameters:\n";
-<<<<<<< HEAD
         std::cerr << "Usage: prover <circuit.zkey> <witness.wtns> <proof.json> <public.json>\n";
-        return -1;
-=======
-        std::cerr << "Usage: prove <circuit.zkey> <witness.wtns> <proof.json> <public.json>\n";
         return EXIT_FAILURE;
->>>>>>> 99c81a67
     }
 
     try {
